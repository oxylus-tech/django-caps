--- conflicted
+++ resolved
@@ -60,22 +60,15 @@
         """
         if receiver:
             self = self.receiver(receiver)
-        return self.receiver(receiver).filter(uuid__in=uuids)
+        return self.filter(uuid__in=uuids)
 
     def action(self, name: str) -> ReferenceQuerySet:
-<<<<<<< HEAD
-        return self.filter(capability_set__name=name)
+        return self.filter(capabilities__name=name)
 
     def actions(self, names: str | Iterable[str]) -> ReferenceQuerySet:
         if isinstance(names, str):
             return self.action(names)
-        return self.filter(capability_set__name__in=names)
-=======
-        return self.filter(capabilities__name=name)
-
-    def actions(self, names: Iterable[str]) -> ReferenceQuerySet:
         return self.filter(capabilities__name__in=names)
->>>>>>> 93617191
 
     def bulk_create(self, objs, *a, **kw):
         for obj in objs:
@@ -176,7 +169,7 @@
     def get_capabilities(self) -> CapabilityQuerySet:
         return self.capabilities.all()
 
-    def can(self, action: str|list[str], raises=False) -> bool:
+    def can(self, action: str | list[str], raises=False) -> bool:
         """
         Return wether an action is allowed.
 
